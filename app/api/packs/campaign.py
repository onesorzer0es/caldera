import operator
import os
from collections import defaultdict

from aiohttp_jinja2 import template

from app.service.auth_svc import check_authorization
from app.utility.base_world import BaseWorld


class CampaignPack(BaseWorld):

    def __init__(self, services):
        self.auth_svc = services.get('auth_svc')
        self.app_svc = services.get('app_svc')
        self.data_svc = services.get('data_svc')
        self.rest_svc = services.get('rest_svc')

    async def enable(self):
        self.app_svc.application.router.add_route('GET', '/campaign/agents', self._section_agent)
        self.app_svc.application.router.add_route('GET', '/campaign/abilities', self._section_abilities)
        self.app_svc.application.router.add_route('GET', '/campaign/profiles', self._section_profiles)
        self.app_svc.application.router.add_route('GET', '/campaign/operations', self._section_operations)

    """ PRIVATE """

    @check_authorization
    @template('agents.html')
    async def _section_agent(self, request):
        search = dict(access=tuple(await self.auth_svc.get_permissions(request)))
        agents = [h.display for h in await self.data_svc.locate('agents', match=search)]
        ability_ids = tuple(self.get_config(name='agents', prop='deployments'))
        abilities = await self.data_svc.locate('abilities', match=dict(ability_id=ability_ids))
        agent_config = self.get_config(name='agents')
        return dict(agents=agents, abilities=self._rollup_abilities(abilities), agent_config=agent_config)

    @check_authorization
    @template('abilities.html')
    async def _section_abilities(self, request):
<<<<<<< HEAD
        ability_ids = tuple(self.get_config(name='agents', prop='deployments'))
        abilities = await self.data_svc.locate('abilities', match=dict(ability_id=ability_ids))
        return dict(abilities=self._rollup_abilities(abilities))
=======
        access = dict(access=tuple(await self.auth_svc.get_permissions(request)))
        abilities = await self.data_svc.locate('abilities', match=access)
        payloads = list(await self.rest_svc.list_payloads())
        platforms = dict()
        for a in abilities:
            for executor in a.executors:
                if executor.platform in platforms:
                    platforms[executor.platform].add(executor.name)
                else:
                    platforms[executor.platform] = set([executor.name])
        for p in platforms:
            platforms[p] = list(platforms[p])
        return dict(platforms=platforms, payloads=payloads)
>>>>>>> dcc17c6e

    @check_authorization
    @template('profiles.html')
    async def _section_profiles(self, request):
        access = dict(access=tuple(await self.auth_svc.get_permissions(request)))
        abilities = await self.data_svc.locate('abilities', match=access)
        objs = await self.data_svc.locate('objectives', match=access)
        platforms = dict()
        for a in abilities:
            for executor in a.executors:
                if executor.platform in platforms:
                    platforms[executor.platform].add(executor.name)
                else:
                    platforms[executor.platform] = set([executor.name])
        for p in platforms:
            platforms[p] = list(platforms[p])
        tactics = sorted(list(set(a.tactic.lower() for a in abilities)))
        payloads = list(await self.rest_svc.list_payloads())
        adversaries = sorted([a.display for a in await self.data_svc.locate('adversaries', match=access)],
                             key=lambda a: a['name'])
        exploits = sorted([a.display for a in abilities], key=operator.itemgetter('technique_id', 'name'))
        objectives = sorted([a.display for a in objs], key=operator.itemgetter('id', 'name'))
        return dict(adversaries=adversaries, exploits=exploits, payloads=payloads,
                    tactics=tactics, platforms=platforms, objectives=objectives)

    @check_authorization
    @template('operations.html')
    async def _section_operations(self, request):
        def load_usage_markdown(header):
             f = open('plugins/fieldmanual/sphinx-docs/Basic-Usage.md','r')
             markdown = []
             seen_header = False
             for x in f:
                if (not seen_header and "## Operations" in  x):
                    markdown = []
                    seen_header = True
                elif (seen_header and "## " in x):
                    break
                elif (seen_header):
                    if "*" in x:
                        key, val = x.split(': ')
                        if (key and val):
                            key = key.split("*")[3]
                            val = val.strip("\n")
                        markdown.append({key: val})
             f.close()
             return markdown
        access = dict(access=tuple(await self.auth_svc.get_permissions(request)))
        hosts = [h.display for h in await self.data_svc.locate('agents', match=access)]
        groups = sorted(list(set(([h['group'] for h in hosts]))))
        adversaries = sorted([a.display for a in await self.data_svc.locate('adversaries', match=access)],
                             key=lambda a: a['name'])
        sources = [s.display for s in await self.data_svc.locate('sources', match=access)]
        planners = sorted([p.display for p in await self.data_svc.locate('planners')],
                          key=lambda p: p['name'])
        obfuscators = [o.display for o in await self.data_svc.locate('obfuscators')]
        operations = [o.display for o in await self.data_svc.locate('operations', match=access)]
        usage = load_usage_markdown('operations')
        return dict(operations=operations, groups=groups, adversaries=adversaries, sources=sources, planners=planners,
                    obfuscators=obfuscators, usage=usage)

    """ PRIVATE """

    @staticmethod
    def _rollup_abilities(abilities):
        rolled = defaultdict(list)
        for a in abilities:
            rolled[a.ability_id].append(a.display)
        return dict(rolled)<|MERGE_RESOLUTION|>--- conflicted
+++ resolved
@@ -37,11 +37,6 @@
     @check_authorization
     @template('abilities.html')
     async def _section_abilities(self, request):
-<<<<<<< HEAD
-        ability_ids = tuple(self.get_config(name='agents', prop='deployments'))
-        abilities = await self.data_svc.locate('abilities', match=dict(ability_id=ability_ids))
-        return dict(abilities=self._rollup_abilities(abilities))
-=======
         access = dict(access=tuple(await self.auth_svc.get_permissions(request)))
         abilities = await self.data_svc.locate('abilities', match=access)
         payloads = list(await self.rest_svc.list_payloads())
@@ -55,7 +50,6 @@
         for p in platforms:
             platforms[p] = list(platforms[p])
         return dict(platforms=platforms, payloads=payloads)
->>>>>>> dcc17c6e
 
     @check_authorization
     @template('profiles.html')
