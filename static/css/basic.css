.home-box {
    border-radius: 25px;
}
.big-head {
    margin-bottom: -20px;
    font-size:165px;
    opacity:0.5;
}
.small-head {
    color:white;
    font-size: 22px;
    opacity:0.5;
}
.row-toolbar{
    margin: 0px -30px;
    display: flex;
}
.row-toolbar-section {
    padding: 0px 25px;
    display: inherit;
    border-right: 1px solid #1f1d1d;
}
.row-toolbar-button {
    display: flex;
    flex-direction: column;
    align-items: center;
    background-color: inherit;
    border: none;
    padding: 10px;
    width: 75px;
    color: white;
    font-size: 11px;
}
.row-toolbar-button:hover{
    background-color: var(--theme-color);
    filter: grayscale(75%);
    border: none;
}
.row-toolbar-button:focus {
    outline: none;
}
.row-toolbar-button img {
    height: 23px;
    width: 23px;
    padding-bottom: 5px;
    -webkit-filter: invert(1);
   filter: invert(1);
}
.row-toolbar-item {
    padding: 0px 25px;
}
.row-toolbar-item p{
    line-height: 22px;
    font-size: 18px;
    color: white;
}
.row-canvas{
    flex:40%;
}
.atomic-button {
    height:35px;
    margin-top: 10px;
    margin-bottom: 10px;
    width: 100%;
    border:none;
    border-radius: 25px;
}
.top-tip {
    position: absolute;
    color: var(--font-color);
    background-color: var(--theme-color);
    border-radius: 10px;
    margin: 10px;
    padding: 5px;
    font-size: 13px;
}
.darkSelect {
    width:200px;
    background-color: var(--primary-background);
    border:none;
    color: var(--font-color);
}
.highlight {
  background-color: yellow;
}
.delete-agent {
    cursor: pointer;
}
.ability-table td {
    width: 30%;
    vertical-align: middle;
}
.ability-table tr {
    border-bottom:1px solid white;
}
.ability-table td+td {
  width: 100%;
}
.ability-table p {
    text-transform: uppercase;
    font-size: 16px;
    font-weight:600;
}
.ability-table input {
    min-height:35px;
    font-size:16px;
}
.ability-table ol {
   list-style: none;
   counter-reset: item;
}
.ability-table li {
    list-style-type: circle;
    margin-bottom: 5px;
    font-size:15px;
    color: var(--font-color);
    line-height: 25px;
}
.ability-table li:before {
   margin-right: 10px;
   color: var(--font-color);
   width: 1.2em;
   display: inline-block;
}
.ability-table select {
    background-color: inherit;
    width: 90%;
    height:22px;
    color: var(--font-color);
    margin-top: -5px;
    border: none;
    font-size:12px;
}
.ability-table input {
    background-color: inherit;
    border: none;
    color: var(--font-color);
    text-align: left;
}
.ability-table textarea {
    height: 150px;
    width: 100%;
    font-size: 14px;
    border:none;
    overflow: auto;
    padding: 1em 1.5em;
    display: block;
    word-wrap: break-word;
    color: var(--font-color);
    background-color: inherit;
}
.adversary-header input {
    background-color: inherit;
    border: none;
    color: var(--font-color);
    text-align: left;
    padding-bottom: 20px;
}
.op-selected {
    visibility: hidden;
}
.op-dets img {
    border-radius: 50%;
    height:30px;
    width: auto;
    background-color: white;
    border: 2px solid var(--theme-color);
}
.op-dets h3 {
    margin-top: 10px;
    margin-bottom: 20px;
}
.op-dets p {
    text-transform: uppercase;
}
.op-potential-links {
    float: right;
    font-size: 13px;
    margin-right: 5%;
    cursor: pointer;
}
.profile-tests {
    float: left;
    width: 100%;
}
.profile-tests li {
   font-size: 16px;
   color: var(--font-color);
   display: block;
   float: left;
   margin: 2px;
}
.ability-box {
    background-color: var(--primary-background);
    border-radius:15px;
    border: 0 none;
    position: relative;
    padding: 10px;
    max-width: 25%;
}
.ability-box h4 {
    margin-left: 2%;
    padding-bottom: 5px;
}
.ability-box p {
    overflow: hidden;
    white-space: nowrap;
    text-overflow: ellipsis;
    margin-top: -10px;
    margin-left: 2%;
}
.ability-box img {
    height: 18px;
    margin: 5px;
    border: none;
    border-radius: 0;
    background-color: transparent;
    filter: invert(var(--invert-percentage));
    margin-top: -3px;
    margin-bottom: -3px;
}
.ability-viewer {
    background-color: var(--primary-background);
    border: 1px solid black;
    border-radius: 10px;
}
.ability-viewer h3 {
    text-align: left;
    color: white;
    text-transform: none;
}
.ability-viewer p {
    text-align: left;
    color: white;
    font-size: 16px;
}
.ability-viewer td {
    color: white;
}
.ability-attack span {
    color: white;
    text-align: center;
    opacity:0.7;
}
.ability-attack input {
    margin: 2px;
    height: 12px;
    background-color: inherit;
    color:white;
    text-align:left;
    border-radius: 0;
}
.ability-attack img {
    height: 40px;
    border: none;
    border-radius: 50%;
    margin-bottom: -5px;
}
.ability-attack label {
    cursor: pointer;
}
.ability-viewer select {
    width: 30%;
}
.ttp-template input {
    height: 20px;
    width: 50%;
    border-bottom: 1px dotted var(--theme-color);
}
.ttp-template textarea {
  width: 99%;
  min-height: 75px;
  overflow: auto;
  border: none;
  margin: 0;
  font-size: 16px;
  background-color: var(--primary-background);
  color: white;
  padding: 5px;
}
.ttp-template input {
    text-align: left;
    background-color: var(--primary-background);
    color: white;
    border: None;
}
.ttp-template select {
    background: var(--primary-background);
    border: None;
    color: white;
    width: 70%;
}
.pack-phase-template {
    list-style-type: none;
}
#pack-phases h4 {
    text-align: left;
}
#pack-phases td {
    padding: 5px 8px;
}
<<<<<<< HEAD
.source-modal h3 {
    text-align: center;
    margin: 2px 0 20px;
}
.source-modal ul {
    padding: 0 5%;
}
.source-modal .column > p {
    width: 93%;
    color: white;
    text-align: right;
}
.source-modal .column > p.source-note {
    font-size: 12px;
}
.source-row {
    width: 100%;
    margin: 2em auto;
    list-style-type: none;
}
.source-row table {
    width: 100%;
    table-layout: fixed;
}
.source-row p {
    font-size: 11px;
    text-align: center;
}
.source-row input {
    width: 100%;
    padding: 0 15px;
}
#source-rules td:nth-child(1) {
    width: 15%;
}
#source-rules td:nth-child(2) {
    width: 85%;
}
#source-rules td:nth-child(3) {
    width: 5%;
}
#source-relationships td:nth-child(1) {
    width: 10%;
}
#source-relationships td:nth-child(2) {
    width: 25%;
}
#source-relationships td:nth-child(3) {
    width: 60%;
}
#source-relationships td:nth-child(4) {
    width: 5%;
=======
#factTbl {
    table-layout: fixed;
}
#factTbl th {
    text-align: left;
}
#factTbl th:nth-child(1) {
    width: 20%;
}
#factTbl th:nth-child(2) {
    width: 75%;
}
#factTbl th:nth-child(3) {
    width: 5%;
}
#factTbl td p {
    overflow-wrap: anywhere;
    word-break: break-all;
}
#source-rules li {
    list-style-type:none;
>>>>>>> 6e4ec58b
}
.topright {
    position: absolute;
    top: 2px;
    right: 0;
    padding: 10px;
}
.topleft {
    position: absolute;
    top: 2px;
    left: 0;
    padding: 10px;
}
.topleftnum {
    position: absolute;
    top: -2px;
    left: 0;
    padding: 5px;
}
.bottomleft {
    position: absolute;
    bottom: 2px;
    left: 0;
    padding: 10px;
}
.removal {
    padding: 1px;
    border-radius: 5px;
    background-color: red;
    border: 1px solid black;
}
.removal p {
    font-size:16px;
}
.bottomright {
    position: absolute;
    bottom: 0;
    right: 0;
    padding: 10px;
    display: flex;
    z-index: 1;
}
.phase-headers {
    text-align: left;
}
.ability-add {
    float: right;
    font-size: 13px;
    cursor: pointer;
}
.ability-remove {
    cursor: pointer;
}
.pack-add {
    float: right;
    font-size: 13px;
    margin-right: 20px;
    cursor: pointer;
}
.advGoal {
    font-size:36px;
    color: var(--font-color);
}
.icon-row {
    padding:5px;
    width: 95%;
    display: flex;
    position: relative;
}
.tag {
    font-size: 12px;
    border-radius: 6px;
    background-color: white;
    margin: 3px;
    color: black;
    display: inline-block;
    padding: 5px;
    cursor: pointer;
}
table.dataTable td.select-checkbox {
    position: relative;
}
table.dataTable td.select-checkbox:before, table.dataTable td.select-checkbox:after {
    display: block;
    position: absolute;
    top: 50%;
    left: 50%;
    width: 20px;
    height: 20px;
    transform: translateY(-50%);
    box-sizing: border-box;
}
table.dataTable td.select-checkbox:before{
    content: ' ';
    margin-left: -6px;
    border: 1px solid white;
    border-radius: 3px;
}
table.dataTable tr.selected td.select-checkbox:after {
    content: '\2713';
    margin-top: -6px;
    margin-left: -4px;
    font-size: 1.7em;
    color: green;
    text-align: center;
}
table.dataTable input[type=text] {
    padding: 0;
    margin-top: 5px;
}
.decision-card td {
    color: var(--font-color);
}
.highlight {
  background-color: yellow;
  color: black;
}
.red-x {
    color: red;
    font-style: italic;
}

.adv-reqs {
    border-top:1px solid var(--font-color);
    float: left;
    width: 100%;
}

.adv-reqs h4 {
    margin-bottom:-5px;
    font-weight: 700;
    font-size: 16px;
    color: red;
}
.missing-facts-sublist{
    padding: 0 40px;
    float: left;
    margin-bottom: 20px;
    margin-top: 10px;
}
.missing-facts-sublist > li {
    width: 100%;
    padding: 0;
    margin: 0;
    font-size: 12px;
}
#missingAdvReqs {
    padding-left: 0;
}
#missingAdvReqs > li {
    float: left;
    display: block;
    width: 100%;
    margin: 0;
}
.watermarked {
  position: relative;
}
.op-control-container{
    display: flex;
    width: 50%;
    justify-content: center;
}
.op-control-item{
    background-color: white;
    height: 30px;
    border-radius: 10px;
    text-align: center;
    font-size: medium;
    vertical-align: center;
    width: 100%;
    flex-grow: 1;
    margin: 0 4px;
}
.op-control-text{
    text-transform: uppercase;
    padding: 5px 5px 5px 5px;
    height: 30px;
    text-align: center;
    vertical-align: center;
    font-size: large;
    font-weight: bold;
    width: 5%
}
.op-control-item button {
    background-color: white;
    height: 30px;
    border-radius: 10px;
    text-align: center;
    font-size: medium;
    vertical-align: center;
    width: 100%;
    white-space: nowrap;
}
.op-control-item .large {
    flex-grow: 2;
}

.op-control-item button:hover {
    cursor: pointer;
}
.codearea textarea {
    text-align: left;
    background-color: var(--primary-background);
    color:var(--font-color);
    border:none;
    display:inline-block;
    width: 100%;
    min-height: 400px;
    font-size: 16px;
    padding: 10px;
    border-radius: 8px;
}
.legend {
    border-spacing:5px;
}
.legend td {
    padding: 6px;
    border-radius: 25px;
    font-size: 11px;
    color: white;
}
.legend .failure {
    background-color: #CC3311; //red 
}
.legend .success {
    background-color: #44AA99; //teal
}
.legend .timeout {
    background-color: cornflowerblue;
}
.legend .collected {
    background-color: #FFB000; //orange
}
.legend .untrusted {
    background-color: white;
    color: black;
}
.legend .visibility {
    background-color: #EE3377; //magenta
    color: white;
}
.legend .discarded {
    background-color: var(--primary-background);
}
.legend .queued {
    background-color: #555555; //dark grey
}
#operationProgress {
  width: 75%;
  border-radius: 25px;
  background-color: grey;
}
#operationProgressBar {
  width: 10%;
  height: 30px;
  border-radius: 25px;
  background-color: var(--theme-color);
  text-align: center; /* To center it horizontally (if you want) */
  line-height: 30px; /* To center it vertically */
  color: black;
}
#resultCmd {
    overflow-wrap: anywhere;
}
.dotted {
    border: 1px solid white;
}
.dotted p {
    font-size: 11px;
    float: right;
    color: black;
}
.fact-area {
    padding: 5px;
}
.fact-area h4 {
    text-align: left;
    padding-left: 15px;
    margin-bottom: -5px;
}
.fact-area p {
    text-align: left;
    padding-left: 15px;
    padding-right: 15px;
}
#planner-description {
    font-size: 15px;
}
#c2-description {
    font-size: 15px;
}
.potential-button {
    float: right;
    text-align: center;
    width: 50px;
    height: 10px;
    margin: 0;
    line-height: 1px;
}
.grid {
  position: relative;
  /* Control the height manually */
  /* In this case we limit it to two rows */
  height: 420px;
    z-index: 0;
}
.ability-box {
  position: absolute;
  min-width: 240px;
  max-height: 120px;
  margin: 5px;
  z-index: 1;
}
.ability-box.muuri-item-hidden {
  z-index: 0;
}
#ability-box.muuri-item-releasing {
  z-index: 2;
}
#ability-box.muuri-item-dragging {
  z-index: 3;
}
#ability-box.muuri-item-dragging .item-content {
  background: blue;
}
#ability-box.muuri-item-releasing .item-content {
  background: blueViolet;
}
.ability-order {
    color: var(--secondary-font-color);
}

#info-list {
    min-width: 50%;
    margin: auto;
    list-style-type: none;
}

.infolist-item {
    height: 3.5em;
}

.infolist-icon {
    position: absolute;
    height: 3em;
    width: 3em;
    background-color: #202025;
    border-radius: 1.5em;
}

.infolist-icon img {
    margin: 0.3em;
    height: 2.4em;
}

.infolist-contents {
    float: left;
    height: 1.8em;
    min-width: 50%;
    margin-left :1.5em;
    text-align: center;
    border-radius: 0.3em;
    background-color: #202025;
    padding: 0.3em 1.5em 0.3em 1.8em;
}

.infolist-contents p {
    margin-block-start: 0;
    margin-block-end: 0;
    color: white;
}
.dark-select {
    background: rgba(0, 0, 0, 0.3);
    color: #fff;
    border-radius: 25px;
    border: none;
}

#objective-img {
    margin-top: -5%;
    margin-left: 90%;
    height: 25px;
    border: 2px solid var(--navbar-color);
}<|MERGE_RESOLUTION|>--- conflicted
+++ resolved
@@ -299,7 +299,6 @@
 #pack-phases td {
     padding: 5px 8px;
 }
-<<<<<<< HEAD
 .source-modal h3 {
     text-align: center;
     margin: 2px 0 20px;
@@ -352,7 +351,7 @@
 }
 #source-relationships td:nth-child(4) {
     width: 5%;
-=======
+}
 #factTbl {
     table-layout: fixed;
 }
@@ -371,10 +370,6 @@
 #factTbl td p {
     overflow-wrap: anywhere;
     word-break: break-all;
-}
-#source-rules li {
-    list-style-type:none;
->>>>>>> 6e4ec58b
 }
 .topright {
     position: absolute;
