<div x-data="alpineSources()" x-init="getSources()" class="sources-page">
    <div>
        <h2>Fact Sources</h2>
        <p>
            Facts are identifiable pieces of data, collected by agents or loaded when the server starts.
            A source is a collection of facts. Rules are boundaries to ensure specific traits cannot be used.
        </p>
    </div>
    <hr>
    <div>
        <!-- TOP PANEL -->
        <div>
            <div class="is-flex is-flex-direction-row" x-data="{filterKeyword: ''}">
                <!-- SEARCH BAR -->
                <div class="mb-4 is-flex is-justify-content-space-between is-flex-direction-column">
                    <div class="is-flex is-align-items-center filter-search-box">
                        <i class="fas fa-search"></i>
                        <input class="input is-small"
                               id="source-search"
                               placeholder="Fact source name"
                               x-model="filterKeyword"
                               x-on:keyup="filterSources($el.value)">
                        <i class="fas fa-times"
                           x-on:click="filterSources(''); filterKeyword=''"></i>
                    </div>
                    <label class="is-size-7" for="source-search">
                        <em x-text="filterKeyword !== '' ? ('searching: ' + filterKeyword) : 'type fact source name'"></em>
                    </label>
                </div>
                <div class="pl-0 is-flex is-align-content-flex-start">
                    <button
                            type="button"
                            class="ml-2 button is-primary is-small"
                            x-on:click="addSource(filterKeyword)"
                            title="Create a new source">
                        <i class="pr-1 fas fa-plus"></i>
                        <span>Add Source</span>
                    </button>
                    <!--                    TODO-->
                    <button type="button"
                            x-bind:disabled="true"
                            class="ml-2 button is-primary is-small"
                            x-on:click="console.log('delete ', selectedSource)"
                            title="Delete selected source">
                        <i class="pr-1 fas fa-trash"></i>
                    </button>
                </div>
            </div>

            <!-- SOURCES MENU -->
            <!--            TODO: add click feature to change source name-->
            <div class="is-flex is-flex-direction-row is-justify-content-flex-start sources-menu-container">
                <template x-if="filteredSources.length < 1">
                    <em class="is-flex is-justify-content-center">No sources available; click on the 'Add Source'
                        button to get started.</em>
                </template>
                <template x-for="source of filteredSources" :key="source.id">
                    <button class="pt-2 no-style source-menu-links"
                            x-bind:class="selectedSource === source ? 'active' : ''"
                            x-on:click="handleSelectSource(source)">
                        <!--                        <i class="fas fa-faucet"></i>-->
                        <i class="fas fa-hand-holding-water"></i>
                        <span x-text="source.name"></span>
                    </button>
                </template>
            </div>
        </div>

        <!-- CONTENT -->
        <template x-if="!selectedSource">
            <em class="is-flex is-justify-content-center">Click on a fact source to get started.</em>
        </template>

        <template x-if="selectedSource">
            <div>
                <!-- FACTS CONTENT -->
                <div class="my-5" x-data="{collapseFacts: false}">
                    <div class="collapsible-header">
                        <button class="button px-0 no-style is-size-4" x-on:click="collapseFacts = !collapseFacts"
                                x-bind:class="collapseFacts ? 'collapsed' : 'expanded'">
                            Facts
                        </button>
                    </div>
                    <span class="navbar-divider"></span>
                    <div x-show="!collapseFacts" x-data="{selectedFact: null}">
                        <!-- FACTS SEARCH BAR -->
                        <div class="is-flex is-flex-direction-row" x-data="{factsFilterKeyword: ''}">
                            <div class="mb-4 is-flex is-justify-content-space-between is-flex-direction-column">
                                <div class="is-flex is-align-items-center filter-search-box">
                                    <i class="fas fa-search"></i>
                                    <input class="input is-small"
                                           id="fact-search"
                                           placeholder="Fact trait"
                                           x-model="factsFilterKeyword"
                                           x-on:keyup="filterFacts($el.value)">
                                    <i class="fas fa-times"
                                       x-on:click="filterFacts(''); factsFilterKeyword=''"></i>
                                </div>
                                <label class="is-size-7" for="fact-search">
                                    <em x-text="factsFilterKeyword !== '' ? ('searching: ' + factsFilterKeyword) : 'type fact trait or value'"></em>
                                </label>
                            </div>
                            <div class="pl-0 is-flex is-align-content-flex-start">
                                <button type="button"
                                        class="ml-2 button is-primary is-small"
                                        x-on:click="showAddFactRow = true">
                                    <span class="icon"><i class="fas fa-plus"></i></span>
                                    <span>Add Fact</span>
                                </button>
                                <button type="button"
                                        x-bind:disabled="!selectedFact"
                                        class="ml-2 button is-primary is-small"
                                        x-on:click="deleteFact(selectedFact)"
                                        title="Delete selected fact">
                                    <i class="pr-1 fas fa-trash"></i>
                                </button>

                            </div>
                        </div>

                        <!-- FACTS TABLE -->
                        <table class="table is-striped">
                            <thead>
                            <tr class="table-header">
                                <th>Fact Trait</th>
                                <th>Value</th>
                                <th>Score</th>
                                <th class="px-3"></th>
                            </tr>
                            </thead>
                            <template x-if="filteredFacts.length < 1 && !showAddFactRow">
                                <tbody>
                                <tr>
                                    <td colspan="4" class="text-align-center py-2">
                                        <em>No facts; click 'Add Fact' to get started.</em>
                                    </td>
                                </tr>
                                </tbody>
                            </template>
                            <tbody>
                            <template x-if="showAddFactRow">
                                <tr x-data="{newFact: {trait: '', value: '', score: 1}}">
                                    <td>
                                        <label x-show="false" for="new-fact-trait">Fact Trait</label>
                                        <textarea id="new-fact-trait"
                                                  class="code"
                                                  contenteditable
                                                  x-model="newFact.trait"
                                                  spellcheck="false"></textarea>
                                    </td>
                                    <td>
                                        <label x-show="false" for="new-fact-value">Fact Value</label>
                                        <textarea id="new-fact-value"
                                                  class="code is-italic"
                                                  contenteditable
                                                  x-model="newFact.value"
                                                  spellcheck="false"></textarea>
                                    </td>
                                    <td>
                                        <label x-show="false" for="new-fact-score">Fact Score</label>
                                        <input class="input fact-score" id="new-fact-score" type="number"
                                               x-model="newFact.score"
                                               min="0"/>
                                    </td>
                                    <td>
                                        <button type="button"
                                                class="button is-small is-primary"
                                                x-on:click="addFact(newFact);">
                                            Add
                                        </button>
                                    </td>
                                </tr>
                            </template>
                            <template x-for="fact in filteredFacts">
                                <tr x-on:click="selectedFact = fact"
                                    x-bind:class="selectedFact === fact ? 'selected' : ''">
                                    <td>
                                        <label x-show="false" for="edit-fact-trait">Fact Trait</label>
                                        <textarea id="edit-fact-trait"
                                                  class="code"
                                                  contenteditable
                                                  x-model="fact.trait"
                                                  spellcheck="false"></textarea>
                                    </td>
                                    <td>
                                        <label x-show="false" for="edit-fact-value">Fact Value</label>
                                        <textarea id="edit-fact-value"
                                                  class="code is-italic"
                                                  contenteditable
                                                  x-model="fact.value"
                                                  spellcheck="false"></textarea>
                                    </td>
                                    <td>
                                        <label x-show="false" for="edit-fact-score">Fact Score</label>
                                        <input class="input fact-score" id="edit-fact-score" type="number"
                                               x-model="fact.score"
                                               min="0"/>
                                    </td>
                                    <td>
                                        <button x-show="selectedFact === fact"
                                                type="button"
                                                class="button is-small"
                                                x-on:click="updateFact()">
                                            Save
                                        </button>
                                    </td>
                                </tr>
                            </template>
                            </tbody>
                        </table>
                    </div>
                </div>
                <!-- RULES CONTENT -->
                <div class="my-5" x-data="{collapseRules: false}">
                    <div class="collapsible-header">
                        <button class="button px-0 no-style is-size-4" x-on:click="collapseRules = !collapseRules"
                                x-bind:class="collapseRules ? 'collapsed' : 'expanded'">
                            Rules
                        </button>
                    </div>
                    <span class="navbar-divider"></span>
                    <div x-show="!collapseRules" x-data="{selectedRule: null}">
                        <!-- RULES SEARCH BAR -->
                        <div class="is-flex is-flex-direction-row" x-data="{rulesFilterKeyword: ''}">
                            <div class="mb-4 is-flex is-justify-content-space-between is-flex-direction-column">
                                <div class="is-flex is-align-items-center filter-search-box">
                                    <i class="fas fa-search"></i>
                                    <input class="input is-small"
                                           id="rule-search"
                                           placeholder="rule trait"
                                           x-model="rulesFilterKeyword"
                                           x-on:keyup="filterRules($el.value)">
                                    <i class="fas fa-times"
                                       x-on:click="filterRules(''); rulesFilterKeyword=''"></i>
                                </div>
                                <label class="is-size-7" for="rule-search">
                                    <em x-text="rulesFilterKeyword !== '' ? ('searching: ' + rulesFilterKeyword) : 'type match rule or fact trait'"></em>
                                </label>
                            </div>
                            <div class="pl-0 is-flex is-align-content-flex-start">
                                <button type="button"
                                        class="ml-2 button is-primary is-small"
                                        x-on:click="showAddRuleRow = true">
                                    <span class="icon"><i class="fas fa-plus"></i></span>
                                    <span>Add Rule</span>
                                </button>
                                <button type="button"
                                        x-bind:disabled="!selectedRule"
                                        class="ml-2 button is-primary is-small"
                                        x-on:click="deleteRule(selectedRule)"
                                        title="Delete selected rule">
                                    <i class="pr-1 fas fa-trash"></i>
                                </button>

                            </div>
                        </div>

                        <!-- RULES TABLE -->
                        <table class="table is-striped">
                            <thead>
                            <tr>
                                <th class="rule-order-column">Order</th>
                                <th>Match</th>
                                <th>Fact Trait</th>
                                <th>Action</th>
                            </tr>
                            </thead>
                            <template x-if="filteredRules.length < 1 && !showAddRuleRow">
                                <tbody>
                                <tr>
                                    <td colspan="4" class="text-align-center py-2">
                                        <em>No rules; click 'Add Rule' to get started.</em>
                                    </td>
                                </tr>
                                </tbody>
                            </template>
                            <tbody>
                            <template x-if="showAddRuleRow">
                                <tr x-data="{newRule: {action: 'ALLOW', match: '', trait: ''}}">
                                    <td></td>
                                    <td>
                                        <label x-show="false" for="new-rule-match">Rule Match</label>
                                        <textarea id="new-rule-match"
                                                  class="code is-italic"
                                                  contenteditable
                                                  x-model="newRule.match"
                                                  spellcheck="false"></textarea>
                                    </td>
                                    <td>
                                        <label x-show="false" for="new-rule-trait">Rule Trait</label>
                                        <textarea id="new-rule-trait"
                                                  class="code is-italic"
                                                  contenteditable
                                                  x-model="newRule.trait"
                                                  spellcheck="false"></textarea>
                                    </td>
                                    <td>
                                        <label x-show="false" for="new-rule-action">Rule Action</label>
                                        <div class="toggleContainer" id="new-rule-action">
                                            <label class="has-text-danger" for="toggleAction">DENY</label>
                                            <div class="toggleSwitch mx-2">
                                                <input type="checkbox"
                                                       id="toggleAction"
                                                       x-model="newRule.action"
                                                       x-bind:checked="newRule.action === 'ALLOW' ? 'checked' : null"/>
                                                <span class="toggleSlider toggleSliderRound"
                                                      x-on:click="newRule.action = (newRule.action === 'ALLOW' ? 'DENY' : 'ALLOW')"
                                                      x-bind:class="newRule.action === 'ALLOW' ? 'toggle-on' : 'toggle-off'">
                                                    <span x-bind:class="newRule.action === 'ALLOW' ? 'toggle-slider-on' : 'toggle-slider-off'"></span>
                                                </span>
                                            </div>
                                            <label class="has-text-success" for="toggleAction">ALLOW</label>
                                        </div>
                                    </td>
                                    <td>
                                        <button type="button"
                                                class="button is-small is-primary"
                                                x-on:click="addRule(newRule)">
                                            Add
                                        </button>
                                    </td>
                                </tr>
                            </template>
                            <!-- TODO ? rethink index here, as it does not accurately represent actual runtime order of rules-->
                            <template x-for="(rule, index) in filteredRules">
                                <tr x-on:click="selectedRule = rule"
                                    x-bind:class="selectedRule === rule ? 'selected' : ''">
                                    <td class="rule-order-column" x-text="index"></td>
                                    <td x-text="rule.match"></td>
                                    <td x-text="rule.trait"></td>
                                    <td x-bind:class="rule.action === 'ALLOW' ? 'has-text-success' : 'has-text-danger'"
                                        x-text="rule.action"></td>
                                    <td></td>
                                </tr>
                            </template>
                            </tbody>
                        </table>
                    </div>
                </div>
            </div>
        </template>
    </div>
</div>

<style>
    :scope {
        --primary-color: #8B0000;
        --dark-gray: gray;
        --light-gray: #e6e6e6;
        --decisions-color: #4fdcfc;
    }

    .text-align-center {
        text-align: center !important;
    }

    button.no-style {
        background-color: transparent;
        border: none;
        box-shadow: none;
    }

    .sources-menu-container {
        overflow-x: scroll;
        padding-bottom: 20px;
    }

    .source-menu-links {
        color: white;
        cursor: pointer;
        display: flex;
        justify-content: flex-start;
        align-items: center;
        width: 5em;
        flex-flow: column wrap;
        padding-bottom: 5px;
    }

    .source-menu-links:hover {
        background-color: var(--primary-color);
        border-radius: 5px;
    }

    .source-menu-links.active i, .source-menu-links.active span {
        /*font-size: 2.5em;*/
        /*color: rgb(248, 193, 69);*/
        color: var(--decisions-color);
        font-weight: 600;
    }

    .source-menu-links i {
        font-size: 2em;
        padding-bottom: 5px;
    }

    .collapsible-header button {
        height: 1em;
    }

    .collapsible-header button:hover {
        transform: none;
    }

    .collapsible-header button::after {
        margin-left: 0.5em !important;
        font-size: 0.75em;
    }

    .sources-page table .code {
        color: #ff8181;
        background-color: #262626;
    }

    .sources-page table tr th {
        font-weight: 400;
        font-size: 0.75rem;
        color: gray;
    }

    .sources-page table tbody tr:hover, .sources-page table tbody tr.selected {
        background-color: rgba(255, 255, 255, 0.1);
    }

    .sources-page table input.fact-score {
        width: 5em;
    }

    .sources-page table .rule-order-column {
        color: var(--dark-gray);
    }
</style>

<script>
    function alpineSources() {
        return {
            sources: [],
            filteredSources: [],
            filteredFacts: [],
            filteredRules: [],
            selectedSource: null,
            showAddFactRow: false,
            showAddRuleRow: false,

            getSources() {
                apiV2('GET', '/api/v2/sources').then((sources) => {
                    this.sources = sources;
                    this.filteredSources = sources;
                }).catch((error) => {
                    toast('Error loading page', false);
                    console.error(error);
                });
            },

            handleSelectSource(source) {
                this.selectedSource = source;
                this.filteredFacts = source.facts;
                this.filteredRules = source.rules;
            },

            filterSources(input = '') {
                input = input.toLowerCase();
                this.filteredSources = this.sources.filter((s) => s.name.toLowerCase().includes(input));
            },

            filterFacts(input = '') {
                input = input.toLowerCase();
                console.log('FILTER FACTS CALLED', input);
                this.filteredFacts = this.selectedSource.facts.filter((f) => (f.trait.toLowerCase().includes(input) || f.value.toLowerCase().includes(input)));
            },

            filterRules(input = '') {
                input = input.toLowerCase();
                console.log('FILTER RULES CALLED', input);
                this.filteredRules = this.selectedSource.rules.filter((r) => (r.match.toLowerCase().includes(input) || r.trait.toLowerCase().includes(input)));
            },

            addSource(newSourceName) {
                const newSource = {
                    name: newSourceName === '' ? 'new source' : newSourceName,
                    facts: [],
                    rules: [],
                    relationships: []
                }
                apiV2('POST', '/api/v2/sources', newSource).then((res) => {
                    toast('Added new fact source', res);
                    this.getSources();
                }).catch((error) => {
                    toast('Error loading page', false);
                    console.error(error);
                });
            },

            addFact(newFact) {
<<<<<<< HEAD
                const updatedSource = { ...this.selectedSource };
                updatedSource.facts.push({ ...newFact, trait: newFact.name });
                apiV2('PUT', `/api/v2/sources/${this.selectedSource.id}`, updatedSource).then((res) => {
=======
                const updatedSource = {...this.selectedSource};
                updatedSource.facts.push(newFact);
                apiV2('PUT', '/api/v2/sources/' + this.selectedSource.id, updatedSource).then((res) => {
>>>>>>> 0d2cd108
                    toast('Updated source', res);
                    this.showAddFactRow = false;
                }).catch((error) => {
                    toast('Error loading page', false);
                    console.error(error);
                });
            },

            addRule(newRule) {
                const updatedSource = {...this.selectedSource};
                updatedSource.rules.push(newRule);
                apiV2('PUT', '/api/v2/sources/' + this.selectedSource.id, updatedSource).then((res) => {
                    toast('Updated source', res);
                    this.showAddRuleRow = false;
                }).catch((error) => {
                    toast('Error loading page', false);
                    console.error(error);
                });
            },

            deleteFact(fact) {
                console.log('DEL FACT', fact, 'FROM', this.selectedSource);
                this.selectedSource.facts.splice(this.selectedSource.facts.findIndex(f => f.unique === fact.unique), 1);
                console.log('REMOVED', this.selectedSource);
                this.updateFact();
            },

            deleteRule(rule) {
                console.log('DEL FACT', rule, 'FROM', this.selectedSource);
                this.selectedSource.rules.splice(this.selectedSource.rules.findIndex(r => r === rule), 1);
                console.log('REMOVED', this.selectedSource);
                this.updateFact();
            },

            updateFact() {
                console.log('Update fact', this.selectedSource);
                apiV2('PATCH', `/api/v2/sources/${this.selectedSource.id}`, this.selectedSource).then((res) => {
                    toast('Updated source', res);
                }).catch((error) => {
                    toast('Error loading page', false);
                    console.error(error);
                });
            },
        };
    }

    // # sourceURL=sources.js
</script><|MERGE_RESOLUTION|>--- conflicted
+++ resolved
@@ -491,15 +491,9 @@
             },
 
             addFact(newFact) {
-<<<<<<< HEAD
                 const updatedSource = { ...this.selectedSource };
-                updatedSource.facts.push({ ...newFact, trait: newFact.name });
+                updatedSource.facts.push(newFact);
                 apiV2('PUT', `/api/v2/sources/${this.selectedSource.id}`, updatedSource).then((res) => {
-=======
-                const updatedSource = {...this.selectedSource};
-                updatedSource.facts.push(newFact);
-                apiV2('PUT', '/api/v2/sources/' + this.selectedSource.id, updatedSource).then((res) => {
->>>>>>> 0d2cd108
                     toast('Updated source', res);
                     this.showAddFactRow = false;
                 }).catch((error) => {
